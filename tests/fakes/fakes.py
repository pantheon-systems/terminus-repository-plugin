--- conflicted
+++ resolved
@@ -75,11 +75,6 @@
 
     return ""
 
-<<<<<<< HEAD
-@app.route('/vcs/v1/site-details/<id>', methods=['DELETE'])
-def cleanupSiteDetails(id):
-    return id
-=======
 @app.route('/vcs/v1/repository', methods=['POST'])
 def postRepoCreate():
     if not request.is_json:
@@ -90,7 +85,10 @@
             "repo_url": "https://github.com/test/test.git"
         }
     }
->>>>>>> e1d57928
+
+@app.route('/vcs/v1/site-details/<id>', methods=['DELETE'])
+def cleanupSiteDetails(id):
+    return id
 
 if __name__ == '__main__':
    app.run(host='0.0.0.0', port=port)