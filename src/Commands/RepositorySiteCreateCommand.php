<?php

namespace Pantheon\TerminusRepository\Commands;

use Pantheon\Terminus\Commands\TerminusCommand;
use Pantheon\Terminus\Exceptions\TerminusException;
use Pantheon\Terminus\Request\RequestAwareInterface;
use Pantheon\Terminus\Helpers\LocalMachineHelper;
use Pantheon\TerminusRepository\VcsApi\Client;
use Pantheon\TerminusRepository\VcsApi\VcsClientAwareTrait;
use Pantheon\Terminus\Site\SiteAwareInterface;
use Pantheon\Terminus\Site\SiteAwareTrait;
use Pantheon\Terminus\Commands\WorkflowProcessingTrait;
use Pantheon\Terminus\Models\Upstream;

/**
 * Create a new pantheon site using ICR
 */
class RepositorySiteCreateCommand extends TerminusCommand implements RequestAwareInterface, SiteAwareInterface
{
    use VcsClientAwareTrait;
    use SiteAwareTrait;
    use WorkflowProcessingTrait;

    /**
     * Creates a new site.
     *
     * @authorize
     *
     * @command repository:site:create
     * @aliases repository:site-create
     *
     * @param string $site_name Site name
     * @param string $label Site label
     * @param string $upstream_id Upstream name or UUID
     * @option org Organization name, label, or ID
     * @option vcs VCS Type (e.g. github,gitlab,bitbucket)
     * @option region Specify the service region where the site should be
     *   created. See documentation for valid regions.
     *
     * @usage <site> <label> <upstream> Creates a new site named <site>, human-readably labeled <label>, using code from <upstream>.
     * @usage <site> <label> <upstream> --org=<org> Creates a new site named <site>, human-readably labeled <label>, using code from <upstream>, associated with Pantheon <organization>.
     *
     * @throws \Pantheon\Terminus\Exceptions\TerminusException
     */

    public function create($site_name, $label, $upstream_id, $options = [
        'org' => null,
        'region' => null,
        'vcs' => 'github',
    ])
    {

        if ($this->sites()->nameIsTaken($site_name)) {
            throw new TerminusException('The site name {site_name} is already taken.', compact('site_name'));
        }

        // Site creation in Pantheon. This code is mostly coming from Terminus site:create command.
        $workflow_options = [
            'label' => $label,
            'site_name' => $site_name,
        ];
        // If the user specified a region, then include it in the workflow
        // options. We'll allow the API to decide whether the region is valid.
        $region = $options['region'] ?? $this->config->get('command_site_options_region');
        if ($region) {
            $workflow_options['preferred_zone'] = $region;
        }

        $user = $this->session()->getUser();

        // Locate upstream.
        $icr_upstream = $this->getIcrUpstream($upstream_id);

        // Locate organization.
        if (!is_null($org_id = $options['org'])) {
            $org = $user->getOrganizationMemberships()->get($org_id)->getOrganization();
            $workflow_options['organization_id'] = $org->id;
        }

        // Create the site.
        $this->log()->notice('Creating a new site...');
        $site_create_workflow = $this->sites()->create($workflow_options);
        $this->processWorkflow($site_create_workflow);
        $site_uuid = $site_create_workflow->get('waiting_for_task')->site_id;

        $workflow_data = [
            'user_uuid' => $user->id,
            'org_uuid' => $workflow_options['organization_id'] ?? $user->id,
            'site_uuid' => $site_uuid,
            'site_name' => $site_name,
            'site_type' => $this->getSiteType($icr_upstream),
        ];

        try {
            $data = $this->getVcsClient()->createWorkflow($workflow_data);
        } catch (\Throwable $t) {
            $this->cleanup($site_uuid);
            throw new TerminusException(
                'Error authorizing with vcs_auth service: {error_message}',
                ['error_message' => $t->getMessage()]
            );
        }


        $this->log()->debug("Data: " . print_r($data, true));

        // Normalize data.
        $data = (array) $data['data'][0];

        // Confirm required data is present
        if (!isset($data['site_details_id'])) {
            $this->cleanup($site_uuid);
            throw new TerminusException(
                'Error authorizing with vcs service: {error_message}',
                ['error_message' => 'No site_details_id returned']
            );
        }
        $vcs_site_id = $data['site_details_id'];

        $auth_url = null;
        // Iterate over the two possible auth options for the given VCS.
        foreach (['app', 'oauth'] as $auth_option) {
            if (isset($data['vcs_auth_links']->{sprintf("%s_%s", $options['vcs'], $auth_option)})) {
                $auth_url = sprintf('"%s"', $data['vcs_auth_links']->{sprintf("%s_%s", $options['vcs'], $auth_option)});
                break;
            }
        }
        if (is_null($auth_url)) {
            $this->cleanup($site_uuid, $vcs_site_id);
            throw new TerminusException(
                'Error authorizing with vcs service: {error_message}',
                ['error_message' => 'No vcs_auth_link returned']
            );
        }

        $this->log()->notice("Opening authorization link in browser...");
        $this->log()->notice("If your browser does not open, please go to the following URL:");
        $this->log()->notice($auth_url);

        $this->getContainer()
            ->get(LocalMachineHelper::class)
            ->openUrl($auth_url);

        $this->log()->notice("Waiting for authorization to complete in browser...");
<<<<<<< HEAD
        try {
            $site_details = $this->getVcsClient()->processSiteDetails($site_uuid, 600);
        } catch (TerminusException $e) {
            $this->cleanup($site_uuid, $vcs_site_id);
            throw $e;
        }
        $this->log()->debug("Workflow: " . print_r($workflow, true));
=======
        $site_details = $this->getVcsClient()->processSiteDetails($site_uuid, 600);
        $this->log()->debug("Site details: " . print_r($site_details, true));
>>>>>>> e1d57928

        if (!$site_details['is_active']) {
            $this->cleanup($site_uuid, $vcs_site_id);
            throw new TerminusException(
                'Error authorizing with vcs service: {error_message}',
                ['error_message' => 'Site is not yet active']
            );
        }

        $this->log()->notice("Authorization complete.");

        $repo_create_data = [
            'site_uuid' => $site_uuid,
            'label' => $site_name,
            'skip_create' => false,
        ];
        try {
            $data = $this->getVcsClient()->repoCreate($repo_create_data);
        } catch (\Throwable $t) {
            throw new TerminusException(
                'Error creating repo: {error_message}',
                ['error_message' => $t->getMessage()]
            );
        }
        $this->log()->debug("Data: " . print_r($data, true));

        // Normalize data.
        $data = (array) $data['data'];

        if (!isset($data['repo_url'])) {
            throw new TerminusException(
                'Error creating repo: {error_message}',
                ['error_message' => 'No repo_url returned']
            );
        }
        $target_repo_url = $data['repo_url'];


        // Deploy product.
        if ($site = $this->getSiteById($site_uuid)) {
            $this->log()->notice('Next: Deploying Pantheon resources...');
            try {
                $this->processWorkflow($site->deployProduct($icr_upstream->id));
            } catch (TerminusException $e) {
                $this->cleanup($site_uuid, $vcs_site_id);
                throw $e;
            }
            $this->log()->notice('Deployed resources');
        }

        // Push initial code to Github.
        $this->log()->notice('Next: Pushing initial code to Github...');

        $upstream_repo_url = $this->getUpstreamRepository($upstream_id);

        $installation_id = $site_details['installation_id'];
        if (!$installation_id) {
            $this->cleanup($site_uuid, $vcs_site_id);
            throw new TerminusException(
                'Error authorizing with vcs service: {error_message}',
                ['error_message' => 'No installation_id returned']
            );
        }

        // Call pantheonapi vcs/v1/repo-initialize.
        $repo_initialize_data = [
            'site_id' => $site_uuid,
            'target_repo_url' => $target_repo_url,
            'upstream_repo_url' => $upstream_repo_url,
            'installation_id' => (string) $installation_id,
        ];

        try {
            $this->getVcsClient()->repoInitialize($repo_initialize_data);
        } catch (\Throwable $t) {
            $this->cleanup($site_uuid, $vcs_site_id);
            throw new TerminusException(
                'Error initializing repo with contents: {error_message}',
                ['error_message' => $t->getMessage()]
            );
        }

        $this->log()->notice(sprintf("Site was correctly created, you can access your repo at %s", $target_repo_url));
    }

    /**
     * Get site type as expected by ICR site creation API.
     */
    public function getSiteType(Upstream $upstream): string
    {
        $framework = $upstream->get('framework');
        switch ($framework) {
            case 'drupal8':
                return 'cms-drupal';
            case 'wordpress':
            case 'wordpress-network':
                return 'cms-wordpress';
            default:
                throw new TerminusException('Framework {framework} not supported.', compact('framework'));
        }
    }

    /**
     * Get ICR upstream based on the upstream passed as argument.
     */
    public function getIcrUpstream(string $upstream_id): Upstream
    {
        $user = $this->session()->getUser();

        $upstream = $user->getUpstreams()->get($upstream_id);
        $framework = $upstream->get('framework');
        return $this->getIcrUpstreamFromFramework($framework, $user);
    }

    /**
     * Get ICR upstream based on the framework.
     */
    protected function getIcrUpstreamFromFramework(string $framework, $user): Upstream
    {
        switch ($framework) {
            case 'drupal8':
                return $user->getUpstreams()->get('drupal-icr');
            case 'wordpress':
                return $user->getUpstreams()->get('wordpress-icr');
            case 'wordpress-network':
                return $user->getUpstreams()->get('wordpress-multisite-icr');
            default:
                throw new TerminusException('Framework {framework} not supported.', compact('framework'));
        }
    }

    /**
     * Delete site.
     */
    protected function cleanup(string $site_uuid, string $vcs_site_id = null): void
    {
        $this->log()->notice("Cleaning up resources due to a previous failure...");
        $site = $this->sites()->get($site_uuid);
        $workflow = $site->delete();

        // We need to query the user workflows API to watch the delete_site workflow, since the site object won't exist anymore
        $workflow->setOwnerObject($this->session()->getUser());

        $this->processWorkflow($workflow);
        $message = $workflow->getMessage();
        $this->log()->notice($message, ['site' => $site_uuid]);

        if ($vcs_site_id) {
            $this->getVcsClient()->cleanupSiteDetails($vcs_site_id);
        }
    }

    public function getUpstreamRepository(string $upstream_id): string
    {
        $user = $this->session()->getUser();
        $upstream = $user->getUpstreams()->get($upstream_id);
        return $upstream->get('repository_url');
    }
}<|MERGE_RESOLUTION|>--- conflicted
+++ resolved
@@ -95,14 +95,13 @@
         try {
             $data = $this->getVcsClient()->createWorkflow($workflow_data);
         } catch (\Throwable $t) {
-            $this->cleanup($site_uuid);
+            $this->cleanup($site_uuid, false);
             throw new TerminusException(
                 'Error authorizing with vcs_auth service: {error_message}',
                 ['error_message' => $t->getMessage()]
             );
         }
 
-
         $this->log()->debug("Data: " . print_r($data, true));
 
         // Normalize data.
@@ -110,13 +109,12 @@
 
         // Confirm required data is present
         if (!isset($data['site_details_id'])) {
-            $this->cleanup($site_uuid);
+            $this->cleanup($site_uuid, false);
             throw new TerminusException(
                 'Error authorizing with vcs service: {error_message}',
                 ['error_message' => 'No site_details_id returned']
             );
         }
-        $vcs_site_id = $data['site_details_id'];
 
         $auth_url = null;
         // Iterate over the two possible auth options for the given VCS.
@@ -127,7 +125,7 @@
             }
         }
         if (is_null($auth_url)) {
-            $this->cleanup($site_uuid, $vcs_site_id);
+            $this->cleanup($site_uuid);
             throw new TerminusException(
                 'Error authorizing with vcs service: {error_message}',
                 ['error_message' => 'No vcs_auth_link returned']
@@ -143,21 +141,16 @@
             ->openUrl($auth_url);
 
         $this->log()->notice("Waiting for authorization to complete in browser...");
-<<<<<<< HEAD
         try {
             $site_details = $this->getVcsClient()->processSiteDetails($site_uuid, 600);
         } catch (TerminusException $e) {
-            $this->cleanup($site_uuid, $vcs_site_id);
+            $this->cleanup($site_uuid);
             throw $e;
         }
         $this->log()->debug("Workflow: " . print_r($workflow, true));
-=======
-        $site_details = $this->getVcsClient()->processSiteDetails($site_uuid, 600);
-        $this->log()->debug("Site details: " . print_r($site_details, true));
->>>>>>> e1d57928
 
         if (!$site_details['is_active']) {
-            $this->cleanup($site_uuid, $vcs_site_id);
+            $this->cleanup($site_uuid);
             throw new TerminusException(
                 'Error authorizing with vcs service: {error_message}',
                 ['error_message' => 'Site is not yet active']
@@ -174,6 +167,7 @@
         try {
             $data = $this->getVcsClient()->repoCreate($repo_create_data);
         } catch (\Throwable $t) {
+            $this->cleanup($site_uuid);
             throw new TerminusException(
                 'Error creating repo: {error_message}',
                 ['error_message' => $t->getMessage()]
@@ -185,6 +179,7 @@
         $data = (array) $data['data'];
 
         if (!isset($data['repo_url'])) {
+            $this->cleanup($site_uuid);
             throw new TerminusException(
                 'Error creating repo: {error_message}',
                 ['error_message' => 'No repo_url returned']
@@ -199,7 +194,7 @@
             try {
                 $this->processWorkflow($site->deployProduct($icr_upstream->id));
             } catch (TerminusException $e) {
-                $this->cleanup($site_uuid, $vcs_site_id);
+                $this->cleanup($site_uuid);
                 throw $e;
             }
             $this->log()->notice('Deployed resources');
@@ -212,7 +207,7 @@
 
         $installation_id = $site_details['installation_id'];
         if (!$installation_id) {
-            $this->cleanup($site_uuid, $vcs_site_id);
+            $this->cleanup($site_uuid);
             throw new TerminusException(
                 'Error authorizing with vcs service: {error_message}',
                 ['error_message' => 'No installation_id returned']
@@ -230,7 +225,7 @@
         try {
             $this->getVcsClient()->repoInitialize($repo_initialize_data);
         } catch (\Throwable $t) {
-            $this->cleanup($site_uuid, $vcs_site_id);
+            $this->cleanup($site_uuid);
             throw new TerminusException(
                 'Error initializing repo with contents: {error_message}',
                 ['error_message' => $t->getMessage()]
@@ -289,7 +284,7 @@
     /**
      * Delete site.
      */
-    protected function cleanup(string $site_uuid, string $vcs_site_id = null): void
+    protected function cleanup(string $site_uuid, bool $cleanup_vcs = true): void
     {
         $this->log()->notice("Cleaning up resources due to a previous failure...");
         $site = $this->sites()->get($site_uuid);
@@ -302,8 +297,8 @@
         $message = $workflow->getMessage();
         $this->log()->notice($message, ['site' => $site_uuid]);
 
-        if ($vcs_site_id) {
-            $this->getVcsClient()->cleanupSiteDetails($vcs_site_id);
+        if ($cleanup_vcs) {
+            $this->getVcsClient()->cleanupSiteDetails($site_uuid);
         }
     }
 
