--- conflicted
+++ resolved
@@ -448,13 +448,9 @@
         $existing_installations_data = $installations_resp['data'] ?? [];
         $this->log()->debug('Existing installations: {installations}', ['installations' => print_r($existing_installations_data, true)]);
 
-<<<<<<< HEAD
         list($url, $flag_file, $process) = $this->startTemporaryServer();
         // Store the process so we can stop it later.
         $this->serverProcess = $process;
-=======
-        list($url, $flag_file) = $this->startTemporaryServer(self::AUTH_LINK_TIMEOUT);
->>>>>>> fd67cb3b
 
         $auth_links_resp = $vcs_client->getAuthLinks($pantheon_org->id, $user->id, $site_type, $url);
         $auth_links = $auth_links_resp['data'] ?? null;
@@ -576,99 +572,13 @@
             foreach ($new_existing_installations_data as $installation) {
                 if (strtolower($installation->alias) !== $vcs_provider || $installation->installation_type == 'front-end') {
                     continue;
-<<<<<<< HEAD
                 }
                 if (!isset($installations[$installation->installation_id])) {
                     $installation_id = $installation->installation_id;
                     $installation_human_name = $installation->login_name;
                     break;
                 }
-=======
-                }
-                if (!isset($installations[$installation->installation_id])) {
-                    $installation_id = $installation->installation_id;
-                    $installation_human_name = $installation->login_name;
-                    break;
-                }
-            }
-        }
-
-        // 5. Validate repository exists (or not) depending on create-repo option.
-        // TODO: DEVX-5820.
-
-
-        // 6. Create Site Record in Pantheon
-        $this->log()->notice('Creating Pantheon site ...');
-        $workflow_options = [
-            'label' => $label,
-            'site_name' => $site_name,
-            'has_external_vcs' => true,
-            'preferred_platform' => $preferred_platform,
-            'organization_id' => $pantheon_org->id,
-        ];
-        $region = $options['region'] ?? $this->config->get('command_site_options_region');
-        if ($region) {
-            $workflow_options['preferred_zone'] = $region;
-            $this->log()->notice('Attempting to create site in region: {region}', compact('region'));
-        }
-
-        $site_create_workflow = $this->sites()->create($workflow_options);
-        $this->processWorkflow($site_create_workflow);
-        $site_uuid = $site_create_workflow->get('waiting_for_task')->site_id ?? null;
-        if (!$site_uuid) {
-            throw new TerminusException('Could not get site ID from site creation workflow.');
-        }
-        $this->log()->notice('Pantheon site record created successfully (ID: {id}).', ['id' => $site_uuid]);
-
-        // 7. Interact with go-vcs-service: Create Workflow
-        $this->log()->notice('Initiating workflow with VCS service...');
-        $vcs_workflow_data = [
-            'user_uuid' => $user->id,
-            'org_uuid' => $pantheon_org->id,
-            'site_uuid' => $site_uuid,
-            'site_name' => $site_name,
-            'site_type' => $site_type,
-        ];
-
-        $vcs_workflow_response = null;
-        $vcs_workflow_uuid = null;
-
-        try {
-            $vcs_workflow_response = $vcs_client->createWorkflow($vcs_workflow_data);
-            $this->log()->debug("VCS Service Workflow Response: " . print_r($vcs_workflow_response, true));
-
-            // Normalize data and extract key info.
-            $data = (array) ($vcs_workflow_response['data'][0] ?? []);
-            $vcs_workflow_uuid = $data['workflow_uuid'] ?? null;
-            $this->log()->debug('VCS workflow UUID: {uuid}', ['uuid' => $vcs_workflow_uuid]);
-
-            $this->log()->notice('VCS service workflow initiated successfully.');
-        } catch (\Throwable $t) {
-            $this->cleanupPantheonSite($site_uuid, 'Failed to initiate workflow with VCS service.');
-            throw new TerminusException(
-                'Error initiating workflow with VCS service: {error_message}',
-                ['error_message' => $t->getMessage()]
-            );
-        }
-
-        // 8. Existing installation, we need to authorize it.
-        $authorize_data = [
-            'site_uuid' => $site_uuid,
-            'user_uuid' => $user->id,
-            'installation_id' => (int) $installation_id,
-            'org_uuid' => $pantheon_org->id,
-        ];
-        try {
-            $data = $this->getVcsClient()->authorize($authorize_data);
-            if (!$data['success']) {
-                throw new TerminusException("An error happened while authorizing: {error_message}", ['error_message' => $data['data']]);
->>>>>>> fd67cb3b
-            }
-            $site_details = $this->getVcsClient()->getSiteDetails($site_uuid);
-            $site_details = (array) $site_details['data'][0];
-        } catch (TerminusException $e) {
-            $this->cleanupPantheonSite($site_uuid, 'Failed to authorize existing VCS installation.');
-            throw $e;
+            }
         }
 
         // 5. Validate repository exists (or not) depending on create-repo option.
@@ -1220,68 +1130,12 @@
     {
         switch ($vcs_provider) {
             case 'github':
-<<<<<<< HEAD
                 return $this->handleGithubNewInstallation($auth_url, $flag_file, self::AUTH_LINK_TIMEOUT);
-=======
-                return $this->handleGithubNewInstallation($auth_url, $flag_file);
->>>>>>> fd67cb3b
 
             case 'gitlab':
                 return $this->handleGitLabNewInstallation($options);
         }
         return false;
-<<<<<<< HEAD
-=======
-    }
-
-    /**
-     * Handle Github new installation browser flow.
-     * Adapted from RepositorySiteCreateCommand::handleGithubNewInstallation
-     */
-    protected function handleGithubNewInstallation(string $auth_url, string $flag_file): bool
-    {
-        // Ensure auth_url is unquoted for opening in the browser.
-        $url_to_open = trim($auth_url, '"');
-
-        $this->log()->notice("Opening GitHub App authorization link in your browser...");
-        $this->log()->notice("If your browser does not open, please manually visit this URL:");
-        $this->log()->notice($url_to_open);
-
-        try {
-            $this->getContainer()
-                ->get(LocalMachineHelper::class)
-                ->openUrl($url_to_open);
-        } catch (\Exception $e) {
-             $this->log()->warning("Could not automatically open browser: " . $e->getMessage());
-             $this->log()->warning("Please open the URL manually: " . $url_to_open);
-        }
-
-        $minutes = (int) (self::AUTH_LINK_TIMEOUT / 60);
-
-        $this->log()->notice(sprintf("Waiting for authorization to complete in browser (up to %d minutes)...", $minutes));
-
-        // A server should be running by now and will eventually (if succeeded) write 'done' to the flag file.
-        $start_time = time();
-        $success = false;
-        while (true) {
-            if (file_exists($flag_file)) {
-                $this->log()->notice('Authorization confirmed via browser.');
-                // Cleanup flag file
-                unlink($flag_file);
-                $success = true;
-                break;
-            }
-            if ((time() - $start_time) > self::AUTH_LINK_TIMEOUT) {
-                // Timeout
-                $this->log()->error('Authorization timed out.');
-                break;
-            }
-            // Sleep for a short interval before checking again
-            usleep(500000); // 0.5 seconds
-        }
-
-        return $success;
->>>>>>> fd67cb3b
     }
 
     /**
